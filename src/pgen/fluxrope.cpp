//==============================================================================
// Athena++ astrophysical MHD code
// Copyright(C) 2014 James M. Stone <jmstone@princeton.edu> and other code 
// contributors.
// Licensed under the 3-clause BSD License, see LICENSE file for details
//==============================================================================
//! \file fluxrope.c
//  \brief Problem generator for the fluxrope problem.
//
// REFERENCE: For example, see: Wang et al 2009, ApJ. 
//==============================================================================

// C/C++ headers
#include <cmath>      // sqrt()
#include <iostream>   // endl
#include <sstream>    // stringstream
#include <stdexcept>  // runtime_error
#include <string>     // c_str()

// Athena++ headers
#include "../athena.hpp"
#include "../athena_arrays.hpp"
#include "../parameter_input.hpp"
#include "../coordinates/coordinates.hpp"
#include "../eos/eos.hpp"
#include "../field/field.hpp"
#include "../hydro/hydro.hpp"
#include "../mesh/mesh.hpp"

#if !MAGNETIC_FIELDS_ENABLED
#error "This problem generator requires magnetic fields"
#endif

// functions
Real func_pini(Real x, Real y);
Real func_teini(Real x, Real y);
Real func_rhoini(Real x, Real y);
Real func_azini(Real x, Real y);
Real func_bzini(Real x, Real y);
Real func_pbypxini(Real x, Real y);
Real func_integ_bx(Real y, const Real xfix);
Real func_integ_by(Real x, const Real yfix);
Real func_integ_pphi(Real r, const Real phi);

static Real func_bphi(const Real r);
static Real func_rjphi(const Real r);
static Real func_uphi(const Real r);
static Real func_back(const Real r);
static Real func_bmx(const Real x1, const Real x2);
static Real func_bmy(const Real x1, const Real x2);

double adaptiveSimpsons(double (*f)(double, double),   // ptr to function
                        double param, 
                        double a, double b,  // interval [a,b]
                        double epsilon,  // error tolerance
                        int maxRecursionDepth);
double adaptiveSimpsonsAux(double (*f)(double, double),
                          double param,
                          double a, double b,
                          double epsilon,
                          double S,
                          double fa, double fb, double fc, int bottom);

// Global parameters to define the initial fluxrope
static Real gamma_const = 5./3.;
static int fr_case;
static Real p_ambient, t_ambient;
static Real fr_d, fr_h, fr_ri, fr_del, fr_rmom, fr_rja;

// Boundary conditions
void SymmInnerX1(MeshBlock *pmb, Coordinates *pco, AthenaArray<Real> &prim, 
                FaceField &b, Real time, Real dt, 
                int is, int ie, int js, int je, int ks, int ke, int ngh);
void OpenOuterX1(MeshBlock *pmb, Coordinates *pco, AthenaArray<Real> &prim,
                FaceField &b, Real time, Real dt,
                int is, int ie, int js, int je, int ks, int ke, int ngh);
void LintInnerX2(MeshBlock *pmb, Coordinates *pco, AthenaArray<Real> &prim,
                    FaceField &b, Real time, Real dt,
                    int is, int ie, int js, int je, int ks, int ke, int ngh);
void OpenOuterX2(MeshBlock *pmb, Coordinates *pco, AthenaArray<Real> &prim, 
                FaceField &b, Real time, Real dt, 
                int is, int ie, int js, int je, int ks, int ke, int ngh);

//==============================================================================
//! \fn void Mesh::InitUserMeshData(ParameterInput *pin)
//  \brief Function to initialize problem-specific data in mesh class.  Can also
//  be used to initialize variables which are global to (and therefore can be 
//  passed to) other functions in this file.  Called in Mesh constructor.
//==============================================================================
void Mesh::InitUserMeshData(ParameterInput *pin) {
  // Enroll boundary value function pointers
  EnrollUserBoundaryFunction(INNER_X1, SymmInnerX1);
  EnrollUserBoundaryFunction(OUTER_X1, OpenOuterX1);
  EnrollUserBoundaryFunction(INNER_X2, LintInnerX2);
  EnrollUserBoundaryFunction(OUTER_X2, OpenOuterX2);
  return;
}

//==============================================================================
//! \fn void MeshBlock::InitUserMeshBlockData(ParameterInput *pin)
//  \brief Function to clarify user outputs.
//==============================================================================
void MeshBlock::InitUserMeshBlockData(ParameterInput *pin) {
  AllocateUserOutputVariables(3);
  return;
}

//==============================================================================
//! \fn void MeshBlock::UserWorkInLoop(void)
//==============================================================================
// This function is called at the end of every timestep 
// (note: it is not called at the half timestep). 
void MeshBlock::UserWorkInLoop(void) {
  // (1) remove velocity vz components
  for(int k=ks; k<=ke; k++) {
    for(int j=js; j<=je; j++) {
      for(int i=is; i<=ie; i++) {
        phydro->u(IEN,k,j,i) = phydro->u(IEN,k,j,i)
          -0.5*SQR(phydro->u(IM3,k,j,i))/phydro->u(IDN,k,j,i);
        phydro->u(IM3,k,j,i) = 0.0;
      }
    }
  }
  return;
}

//==============================================================================
//! \fn void MeshBlock::UserWorkBeforeOutput(ParameterInput *pin)
//  \brief Function to define user outputs.
//==============================================================================
void MeshBlock::UserWorkBeforeOutput(ParameterInput *pin) {
  for(int k=ks; k<=ke; k++) {
    for(int j=js; j<=je; j++) {
      for(int i=is; i<=ie; i++) {
        Real pmag = 0.5*(SQR(pfield->bcc(IB1,k,j,i))
                            +SQR(pfield->bcc(IB2,k,j,i))
                            +SQR(pfield->bcc(IB3,k,j,i)));
        user_out_var(0,k,j,i) = phydro->w(IPR,k,j,i)/phydro->w(IDN,k,j,i);
        user_out_var(1,k,j,i) = phydro->w(IPR,k,j,i)/pmag;
        user_out_var(2,k,j,i) = 0;
      }
    }
  }
  return;
}

//==============================================================================
//! \fn void MeshBlock::ProblemGenerator(ParameterInput *pin)
//  \brief Problem Generator for the flarecs.  The initial conditions are
//  constructed assuming the domain extends over [-1.0x1.0, 0.0x2.0].
//==============================================================================
void MeshBlock::ProblemGenerator(ParameterInput *pin) {

  // Read input arguments
  Real gm1 = peos->GetGamma() - 1.0;
  
  // Initialize the flux rope
  fr_case = pin->GetInteger("problem","fr_case");
  p_ambient = pin->GetReal("problem","p_ambient");
  t_ambient = pin->GetReal("problem","t_ambient");
  if (fr_case == 1) {
    fr_d = 0.0625;
    fr_h = 0.25;
    fr_ri = 0.02;
    fr_del = 0.01;
    fr_rja = 2000.0;
    fr_rmom = 1.0;
  } else if (fr_case == 2) {
    fr_d  = pin->GetReal("problem","fr_d");
    fr_h = 0.61*fr_d;
<<<<<<< HEAD
    fr_ri = 0.06;
    fr_del = 0.11;
    fr_rja = 600.0;
    fr_rmom = fr_d*fr_d*125./32.* 0.81;
=======
    fr_ri = 0.15*fr_d;
    fr_del = 0.0;
    fr_rja = 600.0;
    fr_rmom = fr_d*fr_d*125./32.* 0.80;
>>>>>>> 635f1ccd
  } else {
    printf("Error: define fluxrope.");
  }

  // Define the local temporary array: az & pgas
  int nx1 = (ie-is)+1 + 2*(NGHOST);
  int nx2 = (je-js)+1 + 2*(NGHOST);
  AthenaArray<Real> az;
  az.NewAthenaArray(nx2,nx1);

  // Initialize vector potential
  for (int j=js; j<=je+1; ++j) {
  for (int i=is; i<=ie+1; ++i) {
    az(j,i) = func_azini(pcoord->x1f(i), pcoord->x2f(j));
  }}

  // Initialize density, momentum, face-centered fields
  Real xc, yc;
  for (int k=ks; k<=ke; k++) {
  for (int j=js; j<=je; j++) {
  for (int i=is; i<=ie; i++) {
    xc = 0.5*(pcoord->x1f(i) + pcoord->x1f(i+1));
    yc = 0.5*(pcoord->x2f(j) + pcoord->x2f(j+1));
    phydro->u(IDN,k,j,i) = func_rhoini(xc, yc);
    phydro->u(IM1,k,j,i) = 0.0;
    phydro->u(IM2,k,j,i) = 0.0;
    phydro->u(IM3,k,j,i) = 0.0;
  }}}

  // initialize interface B
  for (int k=ks; k<=ke; k++) {
  for (int j=js; j<=je; j++) {
  for (int i=is; i<=ie+1; i++) {
    //pfield->b.x1f(k,j,i) = (az(j+1,i) - az(j,i))/pcoord->dx2f(j);
    yc = 0.5*(pcoord->x2f(j) + pcoord->x2f(j+1));
    pfield->b.x1f(k,j,i) = func_bmx(pcoord->x1f(i), yc);
  }}}
  for (int k=ks; k<=ke; k++) {
  for (int j=js; j<=je+1; j++) {
  for (int i=is; i<=ie; i++) {
    //pfield->b.x2f(k,j,i) = (az(j,i) - az(j,i+1))/pcoord->dx1f(i);
    xc = 0.5*(pcoord->x1f(i) + pcoord->x1f(i+1));
    pfield->b.x2f(k,j,i) = func_bmy(xc, pcoord->x2f(j));
  }}}
  for (int k=ks; k<=ke+1; k++) {
  for (int j=js; j<=je; j++) {
  for (int i=is; i<=ie; i++) {
    xc = 0.5*(pcoord->x1f(i) + pcoord->x1f(i+1));
    yc = 0.5*(pcoord->x2f(j) + pcoord->x2f(j+1));
    pfield->b.x3f(k,j,i) = func_bzini(xc, yc);
  }}}

  // initialize total energy
  if (NON_BAROTROPIC_EOS) {
    for (int k=ks; k<=ke; k++) {
    for (int j=js; j<=je; j++) {
    for (int i=is; i<=ie; i++) {
      xc = 0.5*(pcoord->x1f(i) + pcoord->x1f(i+1));
      yc = 0.5*(pcoord->x2f(j) + pcoord->x2f(j+1));
      phydro->u(IEN,k,j,i) = func_pini(xc, yc)/gm1 +
          0.5*(SQR(0.5*(pfield->b.x1f(k,j,i) + pfield->b.x1f(k,j,i+1))) +
               SQR(0.5*(pfield->b.x2f(k,j,i) + pfield->b.x2f(k,j+1,i))) +
               SQR(0.5*(pfield->b.x3f(k,j,i) + pfield->b.x3f(k+1,j,i)))) + (0.5)*
          (SQR(phydro->u(IM1,k,j,i)) + SQR(phydro->u(IM2,k,j,i))
           + SQR(phydro->u(IM3,k,j,i)))/phydro->u(IDN,k,j,i);
    }}}
  }

  az.DeleteAthenaArray();
  return;
}

//==============================================================================
// function: initial p, te, and rho(x, y)
//==============================================================================
Real func_pini(Real x, Real y) {
  Real r = sqrt(x*x + (y-fr_h)*(y-fr_h));
  Real p;
<<<<<<< HEAD
  p = p_ambient;
=======
  p = 1.0/gamma_const;
>>>>>>> 635f1ccd
  return p;
}

Real func_teini(Real x, Real y) {
  Real te;
<<<<<<< HEAD
  te = t_ambient;
=======
  te = 1.0/gamma_const;
>>>>>>> 635f1ccd
  return te;
}

Real func_rhoini(Real x, Real y) {
  Real rho, p, te;
  // Get gas pressure and temperature
  p = func_pini(x, y);
  te = func_teini(x, y);

  /* Add a dense (low temperature) fluxrope core 
  Real pi = 3.14159265358979;
  Real r, r1, r2, r_edge;
  Real t_inner, t_outer;
  Real bphi2, bphi2_max, ratio;
  t_outer = te;
  t_inner = t_outer*1.0e-2;
  r2 = fr_ri + 0.5*fr_del;
  r_edge = 0.1;
  r = sqrt(x*x + pow(y-fr_h,2)); 
  if (r <= r2) {
    te = t_inner;
  } else if (r <= r2 + r_edge) {
    te = t_inner + 0.5*(t_outer-t_inner)*(1.0-cos(pi*(r-r2)/r_edge));
  } else {
    te = te;
  } */

  // Get non-dimensional density
  rho = p/te;
  return rho;
}

//==============================================================================
// function: initial az(x, y)
//==============================================================================
Real func_azini(Real x, Real y) {  
  Real Ixx, Iyy, az_out;
  Real az0=0, x0=0.5, y0=0.5;
  // Integrate (y=y0 -> y) at x = x0 in the y-direction
  Iyy = adaptiveSimpsons(func_integ_bx,
                        x0, 
                        y0, y, 1.0e-9, 1000000);

  // Integrate (x=x0 -> x) at y = y in the x-direction
  Ixx = adaptiveSimpsons(func_integ_by,
                        y,
                        x0, x, 1.0e-9, 1000000);

  az_out = Ixx + Iyy;
  return az_out;
}

//==============================================================================
// function: initial bz(x, y)
//==============================================================================
Real func_bzini(Real x, Real y) {
  Real bz, p_fluxrope;
  Real r;
  r = sqrt(x*x + (y-fr_h)*(y-fr_h));
  p_fluxrope = -func_uphi(r);
  bz = sqrt(2.0*p_fluxrope);
  return bz;
}

//==============================================================================
// function: integrations
//==============================================================================
Real func_integ_bx(Real y, const Real xfix) {
  return func_bmx(xfix, y);
}

Real func_integ_by(Real x, const Real yfix) {
  return -func_bmy(x, yfix);
}

Real func_integ_pphi(Real r, const Real phi) {
  return func_rjphi(r) * func_bphi(r);
}

//==============================================================================
//  Functions for fluxrope
//==============================================================================
static Real func_bmx(const Real x, const Real y)
{
  /*c model field x-component */
  Real rs, rm, rb, r2;
  Real bmx;
  rs = sqrt(pow(x, 2) + pow(y - fr_h, 2));
  rm = sqrt(pow(x, 2) + pow(y + fr_h, 2));
  rb = sqrt(pow(x, 2) + pow(y + fr_d, 2));
  r2 = fr_ri + 0.5*fr_del;
  if (rs > 0.0) {
    if (fr_case == 1) {
    /* dipole case */
    bmx = +func_bphi(rs)*(y-fr_h)/rs
        -func_bphi(rm)*(y+fr_h)/rm
        -func_bphi(r2)*fr_rmom*fr_d*r2*(pow(x,2)-pow(y+fr_d, 2))/pow(rb,4);
    } else {
    /* quadrupole */
    bmx = +func_bphi(rs)*(y-fr_h)/rs
          -func_bphi(rm)*(y+fr_h)/rm
          -fr_rmom*func_back(rb)*(pow(y+fr_d,3)-3.0*(y+fr_d)*pow(x,2))/pow(rb,3);
    
    }
  } else {
    bmx = 0.0;
  }
  return bmx;
}

static Real func_bmy(const Real x, const Real y)
{
  /*  model field z-component */
  Real rs, rm, rb, r2;
  Real bmy;
  rs = sqrt(pow(x, 2) + pow(y - fr_h, 2));
  rm = sqrt(pow(x, 2) + pow(y + fr_h, 2));
  rb = sqrt(pow(x, 2) + pow(y + fr_d, 2));
  r2 = fr_ri + 0.5*fr_del;
  if (rs > 0.0) {
    if (fr_case == 1) {
    /* dipole case */
    bmy = -func_bphi(rs)*x/rs
          +func_bphi(rm)*x/rm
          -func_bphi(r2)*fr_rmom*fr_d*r2*(2.0*x*(y+fr_d))/pow(rb,4);
    } else {
    /* quadrupole */
    bmy = -func_bphi(rs)*x/rs
          +func_bphi(rm)*x/rm
          -fr_rmom*(func_back(rb))*(pow(x,3) - 3.0*x*pow((y+fr_d),2))/pow(rb,3);
    }
  } else {
    bmy = 0.0;
  }
  return bmy;
}

static Real func_bphi(const Real r)
{
  /* cylindrical field function */
  Real riq, delq, piq, t1, t2, t3, bphi;
  Real pi = 3.14159265358979;
  Real ro, r1, r2;
  r1 = fr_ri - 0.5 * fr_del;
  r2 = fr_ri + 0.5 * fr_del;
  riq = fr_ri * fr_ri;
  delq = fr_del * fr_del;
  piq = pi * pi;
  if (r <= r1) {
    bphi = -0.5 * fr_rja * r;
  } else if (r <= r2) {
    t1 = 0.5 * r1 * r1 - delq / piq + 0.5 * r * r;
    t2 = (fr_del * r / pi) * sin((pi / fr_del) * (r - r1));
    t3 = (delq / piq) * cos((pi / fr_del) * (r - r1));
    bphi = -0.5 * fr_rja * (t1 + t2 + t3) / r;
  } else {
    bphi = -0.5 * fr_rja * (riq + 0.25 * delq - 2. * delq / piq) / r;
  }
  return bphi;
}

static Real func_uphi(const Real r)
{
  Real uphi;
  Real rend = fr_ri + fr_del;
  if (r < rend) {
    uphi = adaptiveSimpsons(func_integ_pphi,
                            0,
                            r, rend, 1.0e-9, 1000000);
  } else {
    uphi = 0;
  }
  return uphi;
}

static Real func_rjphi(const Real r)
{
  /*  current density */
  Real pi = 3.14159265358979;
  Real r1, r2;
  Real rjphi;
  r1 = fr_ri - 0.5 * fr_del;
  r2 = fr_ri + 0.5 * fr_del;
  if (r <= r1) {
    rjphi = fr_rja;
  } else if (r <= r2) {
    rjphi = 0.5 * fr_rja * (cos((pi / fr_del) * (r - r1)) + 1.);
  } else {
    rjphi = 0.;
  }
  return rjphi;
}

static Real func_back(const Real r)
{
  Real riq, delq, piq, rmm, back; 
  Real pi = 3.14159265358979;
  riq = pow(fr_ri, 2);
  delq = pow(fr_del, 2);
  piq = pow(pi, 2);
  rmm = 0.5 * fr_rja * (riq + 0.25 * delq - 2. * delq / piq);
  back = rmm / pow(r, 3);
  return back;
}

//==============================================================================
// Adaptive Simpson's Rule
//==============================================================================
double adaptiveSimpsons(double (*f)(double, double),   // ptr to function
                        double param,
                        double a, double b, // interval [a,b]
                        double epsilon,  // error tolerance
                        int maxRecursionDepth) {   // recursion cap
  double c = (a + b)/2, h = b - a;
  double fa = f(a, param), fb = f(b, param), fc = f(c, param);
  double S = (h/6)*(fa + 4*fc + fb);
  return adaptiveSimpsonsAux(f,
                            param,
                            a, b, epsilon, S, fa, fb, fc, maxRecursionDepth);
}

//==============================================================================
// Recursive auxiliary function for adaptiveSimpsons() function below
//==============================================================================
double adaptiveSimpsonsAux(double (*f)(double, double),
                          double param,
                          double a, double b,
                          double epsilon,
                          double S,
                          double fa, double fb, double fc, int bottom) {
  
  double c = (a + b)/2, h = b - a;
  double d = (a + c)/2, e = (c + b)/2;
  double fd = f(d, param), fe = f(e, param);
  double Sleft = (h/12)*(fa + 4*fd + fc);
  double Sright = (h/12)*(fc + 4*fe + fb);
  double S2 = Sleft + Sright;
  if (bottom <= 0 || fabs(S2 - S) <= 15*epsilon) // magic 15 comes 
                                                 // from error analysis
    return S2 + (S2 - S)/15;
  return adaptiveSimpsonsAux(f,
                            param,
                            a, c, epsilon/2, Sleft,  fa, fc, fd, bottom-1)
        +adaptiveSimpsonsAux(f,
                            param,
                            c, b, epsilon/2, Sright, fc, fb, fe, bottom-1);
}

//==============================================================================
// SymmInnerX1 boundary condution
//==============================================================================
void SymmInnerX1(MeshBlock *pmb, Coordinates *pco, AthenaArray<Real> &prim, 
                FaceField &b, Real time, Real dt, 
                int is, int ie, int js, int je, int ks, int ke, int ngh) {
  // copy hydro variables into ghost zones
  for (int n=0; n<(NHYDRO); ++n) {
    for (int k=ks; k<=ke; ++k) {
    for (int j=js; j<=je; ++j) {
      for (int i=1; i<=ngh; ++i) {
        prim(n,k,j,is-i) = prim(n,k,j,is+i-1);
      }
    }}
  }

  // Set velocity Vx
  for (int k=ks; k<=ke; ++k) {
    for (int j=js; j<=je; ++j) {
      for (int i=1; i<=ngh; ++i) {
        prim(IVX,k,j,is-i) = -prim(IVX,k,j,is+i-1);
      }
    }
  }

  // copy face-centered magnetic fields into ghost zones
  if (MAGNETIC_FIELDS_ENABLED) {
    for (int k=ks; k<=ke; ++k) {
    for (int j=js; j<=je; ++j) {
      for (int i=1; i<=ngh; ++i) {
        b.x1f(k,j,(is-i)) = b.x1f(k,j,is+i);
      }
    }}

    for (int k=ks; k<=ke; ++k) {
    for (int j=js; j<=je+1; ++j) {
      for (int i=1; i<=ngh; ++i) {
        b.x2f(k,j,(is-i)) = -b.x2f(k,j,is+i-1);
      }
    }}

    for (int k=ks; k<=ke+1; ++k) {
    for (int j=js; j<=je; ++j) {
      for (int i=1; i<=ngh; ++i) {
        b.x3f(k,j,(is-i)) = b.x3f(k,j,is+i-1);
      }
    }}
  }
}

//==============================================================================
// Open boudnary condition at the right edge
//==============================================================================
//! \fn void OpenOuterX1(MeshBlock *pmb, Coordinates *pco, AthenaArray<Real> &prim,
//                         FaceField &b, Real time, Real dt,
//                         int is, int ie, int js, int je, int ks, int ke, int ngh)
//  \brief Open boundary conditions, outer x1 boundary

void OpenOuterX1(MeshBlock *pmb, Coordinates *pco, AthenaArray<Real> &prim,
                    FaceField &b, Real time, Real dt,
                    int is, int ie, int js, int je, int ks, int ke, int ngh) {
  // copy hydro variables into ghost zones
  for (int n=0; n<(NHYDRO); ++n) {
    for (int k=ks; k<=ke; ++k) {
    for (int j=js; j<=je; ++j) {
      for (int i=1; i<=ngh; ++i) {
        prim(n,k,j,ie+i) = prim(n,k,j,ie);
      }
    }}
  }

  // copy face-centered magnetic fields into ghost zones
  if (MAGNETIC_FIELDS_ENABLED) {
    for (int k=ks; k<=ke; ++k) {
    for (int j=js; j<=je+1; ++j) {
      for (int i=1; i<=ngh; ++i) {
        b.x2f(k,j,(ie+i)) = 2.0*b.x2f(k,j,(ie+i-1))-b.x2f(k,j,(ie+i-2));
      }
    }}

    for (int k=ks; k<=ke; ++k) {
    for (int j=js; j<=je; ++j) {
      for (int i=1; i<=ngh; ++i) {
        b.x1f(k,j,(ie+i+1)) = b.x1f(k,j,(ie+i))
        -(pco->dx1f(ie+i)/pco->dx2f(j))
        *(b.x2f(k,(j+1),(ie+i)) - b.x2f(k,j,(ie+i)));
      }
    }}

    for (int k=ks; k<=ke+1; ++k) {
    for (int j=js; j<=je; ++j) {
      for (int i=1; i<=ngh; ++i) {
        b.x3f(k,j,(ie+i)) = b.x3f(k,j,ie);
      }
    }}
  }

  return;
}

//==============================================================================
// LintInnerX2 boundary condition
//==============================================================================
//! \fn void LintInnerX2(MeshBlock *pmb, Coordinates *pco, AthenaArray<Real> &prim,
//                       FaceField &b, Real time, Real dt,
//                       int is, int ie, int js, int je, int ks, int ke, int ngh)
//  \brief Linetied boundary conditions at the bottom.

void LintInnerX2(MeshBlock *pmb, Coordinates *pco, AthenaArray<Real> &prim, 
                    FaceField &b, Real time, Real dt, 
                    int is, int ie, int js, int je, int ks, int ke, int ngh) {
  // (a) First extroplate all primary values
  for (int n=0; n<(NHYDRO); ++n) {
    for (int k=ks; k<=ke; ++k) {
      for (int j=1; j<=ngh; ++j) {
        for (int i=is; i<=ie; ++i) {
          prim(n,k,js-j,i) = prim(n,k,js,i);
        }
      }
    }
  }
  // (b) Set velocity and density
  for (int k=ks; k<=ke; ++k) {
    for (int j=1; j<=ngh; ++j) {
      for (int i=is; i<=ie; ++i) {
        prim(IVX,k,js-j,i) = 0;
        prim(IVY,k,js-j,i) = 0;
        prim(IVZ,k,js-j,i) = 0;
<<<<<<< HEAD
        prim(IDN,k,js-j,i) = pow(prim(IPR,k,js,i), 3./5.);
=======
>>>>>>> 635f1ccd
      }
    }
  }
  // (c) Set face-centered magnetic fields into ghost zones
  if (MAGNETIC_FIELDS_ENABLED) {
    Real pbypx;
    for (int k=ks; k<=ke; ++k) {
      for (int j=1; j<=ngh; ++j) {
        for (int i=is; i<=ie+1; ++i) {
          pbypx = func_pbypxini(pco->x1f(i), pco->x2f(js-j+1));
          b.x1f(k,(js-j),i) = b.x1f(k,(js-j+1),i)
            - pbypx*pco->dx2v(js-j+1);
        }
      }
    }
    Real az_c, az_p, xc;
    for (int k=ks; k<=ke; ++k) {
      for (int j=1; j<=ngh; ++j) {
        for (int i=is; i<=ie; ++i) {
          az_c = func_azini(pco->x1f(i), pco->x2f(js-j));
          az_p = func_azini(pco->x1f(i+1), pco->x2f(js-j));
          b.x2f(k,(js-j),i) = (az_c - az_p)/pco->dx1f(i);
        }
      }
    }

    for (int k=ks; k<=ke+1; ++k) {
      for (int j=1; j<=ngh; ++j) {
        for (int i=is; i<=ie; ++i) {
          b.x3f(k,(js-j),i) = b.x3f(k,js,i);
        }
      } 
    }
  }
  return;
}

Real func_pbypxini(Real x, Real y) {
  Real pbypx;
  pbypx = (func_bmy(x + 1.0e-5, y)-func_bmy(x - 1.0e-5, y))/2.0e-5;
  return pbypx;
}

//==============================================================================
// OpenOuterX2 boundary condition
//==============================================================================
void OpenOuterX2(MeshBlock *pmb, Coordinates *pco, AthenaArray<Real> &prim,
                FaceField &b, Real time, Real dt,
                int is, int ie, int js, int je, int ks, int ke, int ngh) {
  // copy hydro variables into ghost zones
  for (int n=0; n<(NHYDRO); ++n) {
    for (int k=ks; k<=ke; ++k) {
      for (int j=1; j<=ngh; ++j) {
        for (int i=is; i<=ie; ++i) {
          prim(n,k,je+j,i) = prim(n,k,je,i);
        }
      }
    }
  }

  // copy face-centered magnetic fields into ghost zones
  if (MAGNETIC_FIELDS_ENABLED) {
    for (int k=ks; k<=ke; ++k) {
      for (int j=1; j<=ngh; ++j) {
        for (int i=is; i<=ie+1; ++i) {
          b.x1f(k,(je+j),i) = 2.0*b.x1f(k,(je+j-1),i)-b.x1f(k,(je+j-2),i);
        }
      }
    }

    for (int k=ks; k<=ke; ++k) {
      for (int j=1; j<=ngh; ++j) {
        for (int i=is; i<=ie; ++i) {
          b.x2f(k,(je+j+1),i) = b.x2f(k,(je+j),i)
          -pco->dx2f(je+j)/pco->dx1f(i)*(b.x1f(k,(je+j),i+1)-b.x1f(k,(je+j),i));
        }
      }
    }

    for (int k=ks; k<=ke+1; ++k) {
      for (int j=1; j<=ngh; ++j) {
        for (int i=is; i<=ie; ++i) {
          b.x3f(k,(je+j  ),i) = 2.0*b.x3f(k,(je+j-1),i)-b.x3f(k,(je+j-2),i);
        }
      }
    }
  }
  return;
}<|MERGE_RESOLUTION|>--- conflicted
+++ resolved
@@ -168,17 +168,11 @@
   } else if (fr_case == 2) {
     fr_d  = pin->GetReal("problem","fr_d");
     fr_h = 0.61*fr_d;
-<<<<<<< HEAD
-    fr_ri = 0.06;
-    fr_del = 0.11;
-    fr_rja = 600.0;
-    fr_rmom = fr_d*fr_d*125./32.* 0.81;
-=======
+
     fr_ri = 0.15*fr_d;
     fr_del = 0.0;
     fr_rja = 600.0;
     fr_rmom = fr_d*fr_d*125./32.* 0.80;
->>>>>>> 635f1ccd
   } else {
     printf("Error: define fluxrope.");
   }
@@ -257,21 +251,13 @@
 Real func_pini(Real x, Real y) {
   Real r = sqrt(x*x + (y-fr_h)*(y-fr_h));
   Real p;
-<<<<<<< HEAD
-  p = p_ambient;
-=======
   p = 1.0/gamma_const;
->>>>>>> 635f1ccd
   return p;
 }
 
 Real func_teini(Real x, Real y) {
   Real te;
-<<<<<<< HEAD
-  te = t_ambient;
-=======
   te = 1.0/gamma_const;
->>>>>>> 635f1ccd
   return te;
 }
 
@@ -648,10 +634,6 @@
         prim(IVX,k,js-j,i) = 0;
         prim(IVY,k,js-j,i) = 0;
         prim(IVZ,k,js-j,i) = 0;
-<<<<<<< HEAD
-        prim(IDN,k,js-j,i) = pow(prim(IPR,k,js,i), 3./5.);
-=======
->>>>>>> 635f1ccd
       }
     }
   }
